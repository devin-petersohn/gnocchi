/**
 * Copyright 2016 Frank Austin Nothaft, Taner Dagdelen
 *
 * Licensed under the Apache License, Version 2.0 (the "License");
 * you may not use this file except in compliance with the License.
 * You may obtain a copy of the License at
 *
 *     http://www.apache.org/licenses/LICENSE-2.0
 *
 * Unless required by applicable law or agreed to in writing, software
 * distributed under the License is distributed on an "AS IS" BASIS,
 * WITHOUT WARRANTIES OR CONDITIONS OF ANY KIND, either express or implied.
 * See the License for the specific language governing permissions and
 * limitations under the License.
 */
package net.fnothaft.gnocchi.association

import net.fnothaft.gnocchi.GnocchiFunSuite
import org.bdgenomics.formats.avro.Variant

class LinearSiteRegressionSuite extends GnocchiFunSuite {

  test("rsquared should be 1 if all the points lie on a line") {

    val observations = new Array[(Double, Array[Double])](10)
    observations(0) = (0, Array[Double](1))
    observations(1) = (0, Array[Double](1))
    observations(2) = (0, Array[Double](1))
    observations(3) = (0, Array[Double](1))
    observations(4) = (1, Array[Double](2))
    observations(5) = (1, Array[Double](2))
    observations(6) = (1, Array[Double](2))
    observations(7) = (2, Array[Double](3))
    observations(8) = (2, Array[Double](3))
    observations(9) = (2, Array[Double](3))
    val phenotype = "MyPhenotype"
    val variant = new Variant

<<<<<<< HEAD
    //use additiveLinearRegression to regress on Anscombe1
    var regressionResult = AdditiveLinearAssociation.regressSite(observations, variant, phenotype)
=======
    //use additiveLinearRegression to regress on Ascombe1
    val regressionResult = AdditiveLinearAssociation.regressSite(observations, variant, phenotype)
>>>>>>> 581f1a74

    //Assert that the rsquared is in the right threshold. 
    assert(regressionResult.statistics("rSquared") == 1.0, "rSquared = " + regressionResult.statistics("rSquared"))
  }

  /* generate Anscombe's quartet for linear regression
    the quartet data is as follows: 
        Anscombe's quartet
       I           II          III          IV
    x      y     x     y     x     y     x     y
    10.0  8.04  10.0  9.14  10.0  7.46  8.0   6.58
    8.0   6.95  8.0   8.14  8.0   6.77  8.0   5.76
    13.0  7.58  13.0  8.74  13.0  12.74 8.0   7.71
    9.0   8.81  9.0   8.77  9.0   7.11  8.0   8.84
    11.0  8.33  11.0  9.26  11.0  7.81  8.0   8.47
    14.0  9.96  14.0  8.10  14.0  8.84  8.0   7.04
    6.0   7.24  6.0   6.13  6.0   6.08  8.0   5.25
    4.0   4.26  4.0   3.10  4.0   5.39  19.0  12.50
    12.0  10.84 12.0  9.13  12.0  8.15  8.0   5.56
    7.0   4.82  7.0   7.26  7.0   6.42  8.0   7.91
    5.0   5.68  5.0   4.74  5.0   5.73  8.0   6.89

    The full description of Anscombe's Quartet can be found here: https://en.wikipedia.org/wiki/Anscombe%27s_quartet
    Each of the members of the quartet should have roughly the same R^2 value, although the shapes of the graph are different shapes.
    Target R^2 values verified values produced here https://rstudio-pubs-static.s3.amazonaws.com/52381_36ec82827e4b476fb968d9143aec7c4f.html.  
    */

  test("The rsquared for Anscombe I should be within .001 of expected results 0.6665") {

    //load Anscombe1 into an observations variable
    val observations = new Array[(Double, Array[Double])](11)
    observations(0) = (10.0, Array[Double](8.04))
    observations(1) = (8.0, Array[Double](6.95))
    observations(2) = (13.0, Array[Double](7.58))
    observations(3) = (9.0, Array[Double](8.81))
    observations(4) = (11.0, Array[Double](8.33))
    observations(5) = (14.0, Array[Double](9.96))
    observations(6) = (6.0, Array[Double](7.24))
    observations(7) = (4.0, Array[Double](4.26))
    observations(8) = (12.0, Array[Double](10.84))
    observations(9) = (7.0, Array[Double](4.82))
    observations(10) = (5.0, Array[Double](5.68))
    val phenotype = "MyPhenotype"
    val variant = new Variant

<<<<<<< HEAD
    //use additiveLinearRegression to regress on Anscombe1
    var regressionResult = AdditiveLinearAssociation.regressSite(observations, variant, phenotype)
=======
    //use additiveLinearRegression to regress on Ascombe1
    val regressionResult = AdditiveLinearAssociation.regressSite(observations, variant, phenotype)
>>>>>>> 581f1a74

    //Assert that the rsquared is in the right threshold. 
    assert(regressionResult.statistics("rSquared").asInstanceOf[Double] <= 0.6670)
    assert(regressionResult.statistics("rSquared").asInstanceOf[Double] >= 0.6660)

    // Assert that the p-value for independent variable is correct (expectedPVal ~= 0.002169629)
    val expectedLogPVal = -2.66361455
    assert(regressionResult.logPValue <= expectedLogPVal + 0.005)
    assert(regressionResult.logPValue >= expectedLogPVal - 0.005)
  }

  test("The rsquared for Anscombe II should be within .001 of expected results 0.6662") {

    //load AnscombeII into an observations variable
    val observations = new Array[(Double, Array[Double])](11)
    observations(0) = (10.0, Array[Double](9.14))
    observations(1) = (8.0, Array[Double](8.14))
    observations(2) = (13.0, Array[Double](8.74))
    observations(3) = (9.0, Array[Double](8.77))
    observations(4) = (11.0, Array[Double](9.26))
    observations(5) = (14.0, Array[Double](8.10))
    observations(6) = (6.0, Array[Double](6.13))
    observations(7) = (4.0, Array[Double](3.10))
    observations(8) = (12.0, Array[Double](9.13))
    observations(9) = (7.0, Array[Double](7.26))
    observations(10) = (5.0, Array[Double](4.74))
    val phenotype = "MyPhenotype"
    val variant = new Variant

<<<<<<< HEAD
    //use additiveLinearRegression to regress on Anscombe1
    var regressionResult = AdditiveLinearAssociation.regressSite(observations, variant, phenotype)
=======
    //use additiveLinearRegression to regress on Ascombe1
    val regressionResult = AdditiveLinearAssociation.regressSite(observations, variant, phenotype)
>>>>>>> 581f1a74

    //Assert that the rsquared is in the right threshold. 
    assert(regressionResult.statistics("rSquared").asInstanceOf[Double] <= 0.6670)
    assert(regressionResult.statistics("rSquared").asInstanceOf[Double] >= 0.6660)

    // Assert that the p-value for independent variable is correct (expectedPVal ~= 0.002178816)
    val expectedLogPVal = -2.6617794
    assert(regressionResult.logPValue <= expectedLogPVal + 0.005)
    assert(regressionResult.logPValue >= expectedLogPVal - 0.005)
  }

  test("The rsquared for Anscombe III should be within .001 of expected results 0.6663") {

    //load AnscombeIII into an observations variable
    val observations = new Array[(Double, Array[Double])](11)
    observations(0) = (10.0, Array[Double](7.46))
    observations(1) = (8.0, Array[Double](6.77))
    observations(2) = (13.0, Array[Double](12.74))
    observations(3) = (9.0, Array[Double](7.11))
    observations(4) = (11.0, Array[Double](7.81))
    observations(5) = (14.0, Array[Double](8.84))
    observations(6) = (6.0, Array[Double](6.08))
    observations(7) = (4.0, Array[Double](5.39))
    observations(8) = (12.0, Array[Double](8.15))
    observations(9) = (7.0, Array[Double](6.42))
    observations(10) = (5.0, Array[Double](5.73))
    val phenotype = "MyPhenotype"
    val variant = new Variant

<<<<<<< HEAD
    //use additiveLinearRegression to regress on Anscombe1
    var regressionResult = AdditiveLinearAssociation.regressSite(observations, variant, phenotype)
=======
    //use additiveLinearRegression to regress on Ascombe1
    val regressionResult = AdditiveLinearAssociation.regressSite(observations, variant, phenotype)
>>>>>>> 581f1a74

    //Assert that the rsquared is in the right threshold. 
    assert(regressionResult.statistics("rSquared").asInstanceOf[Double] <= 0.6670)
    assert(regressionResult.statistics("rSquared").asInstanceOf[Double] >= 0.6660)

    // Assert that the p-value for independent variable is correct (expectedPVal ~= 0.002176305)
    val expectedLogPVal = -2.66228018
    assert(regressionResult.logPValue <= expectedLogPVal + 0.005)
    assert(regressionResult.logPValue >= expectedLogPVal - 0.005)
  }

  test("The rsquared for Anscombe IV should be within .001 of expected results 0.6667") {

    //load AnscombeIV into an observations variable
    val observations = new Array[(Double, Array[Double])](11)
    observations(0) = (8.0, Array[Double](6.58))
    observations(1) = (8.0, Array[Double](5.76))
    observations(2) = (8.0, Array[Double](7.71))
    observations(3) = (8.0, Array[Double](8.84))
    observations(4) = (8.0, Array[Double](8.47))
    observations(5) = (8.0, Array[Double](7.04))
    observations(6) = (8.0, Array[Double](5.25))
    observations(7) = (19.0, Array[Double](12.50))
    observations(8) = (8.0, Array[Double](5.56))
    observations(9) = (8.0, Array[Double](7.91))
    observations(10) = (8.0, Array[Double](6.89))

    val phenotype = "MyPhenotype"
    val variant = new Variant

<<<<<<< HEAD
    //use additiveLinearRegression to regress on Anscombe1
    var regressionResult = AdditiveLinearAssociation.regressSite(observations, variant, phenotype)
=======
    //use additiveLinearRegression to regress on Ascombe1
    val regressionResult = AdditiveLinearAssociation.regressSite(observations, variant, phenotype)
>>>>>>> 581f1a74

    //Assert that the rsquared is in the right threshold.
    assert(regressionResult.statistics("rSquared").asInstanceOf[Double] <= 0.6670)
    assert(regressionResult.statistics("rSquared").asInstanceOf[Double] >= 0.6660)

    // Assert that the p-value for independent variable is correct (expectedPVal ~= 0.002164602)
    val expectedLogPVal = -2.664621875
    assert(regressionResult.logPValue <= expectedLogPVal + 0.005)
    assert(regressionResult.logPValue >= expectedLogPVal - 0.005)
  }

  test("Test multiple regression on PIQ data") {
    /* Tests for multiple regression and covariate correction: 
    Data comes from here: https://onlinecourses.science.psu.edu/stat501/node/284
    PIQ is treated as the phenotype of interest and Brain is treated as genotype. Height and Weight are treated as covariates.
      Raw Data: 
              PIQ Brain Height  Weight
              124 81.69 64.5  118
              150 103.84  73.3  143
              128 96.54 68.8  172
              134 95.15 65.0  147
              110 92.88 69.0  146
              131 99.13 64.5  138
              98  85.43 66.0  175
              84  90.49 66.3  134
              147 95.55 68.8  172
              124 83.39 64.5  118
              128 107.95  70.0  151
              124 92.41 69.0  155
              147 85.65 70.5  155
              90  87.89 66.0  146
              96  86.54 68.0  135
              120 85.22 68.5  127
              102 94.51 73.5  178
              84  80.80 66.3  136
              86  88.91 70.0  180
              84  90.59 76.5  186
              134 79.06 62.0  122
              128 95.50 68.0  132
              102 83.18 63.0  114
              131 93.55 72.0  171
              84  79.86 68.0  140
              110 106.25  77.0  187
              72  79.35 63.0  106
              124 86.67 66.5  159
              132 85.78 62.5  127
              137 94.96 67.0  191
              110 99.79 75.5  192
              86  88.00 69.0  181
              81  83.43 66.5  143
              128 94.81 66.5  153
              124 94.94 70.5  144
              94  89.40 64.5  139
              74  93.00 74.0  148
              89  93.59 75.5  179
  */
    //load data into an observations variable
    val observations = new Array[(Double, Array[Double])](38)
    observations(0) = (81.69, Array[Double](124, 64.5, 118))
    observations(1) = (103.84, Array[Double](150, 73.3, 143))
    observations(2) = (96.54, Array[Double](128, 68.8, 172))
    observations(3) = (95.15, Array[Double](134, 65.0, 147))
    observations(4) = (92.88, Array[Double](110, 69.0, 146))
    observations(5) = (99.13, Array[Double](131, 64.5, 138))
    observations(6) = (85.43, Array[Double](98, 66.0, 175))
    observations(7) = (90.49, Array[Double](84, 66.3, 134))
    observations(8) = (95.55, Array[Double](147, 68.8, 172))
    observations(9) = (83.39, Array[Double](124, 64.5, 118))
    observations(10) = (107.95, Array[Double](128, 70.0, 151))
    observations(11) = (92.41, Array[Double](124, 69.0, 155))
    observations(12) = (85.65, Array[Double](147, 70.5, 155))
    observations(13) = (87.89, Array[Double](90, 66.0, 146))
    observations(14) = (86.54, Array[Double](96, 68.0, 135))
    observations(15) = (85.22, Array[Double](120, 68.5, 127))
    observations(16) = (94.51, Array[Double](102, 73.5, 178))
    observations(17) = (80.80, Array[Double](84, 66.3, 136))
    observations(18) = (88.91, Array[Double](86, 70.0, 180))
    observations(19) = (90.59, Array[Double](84, 76.5, 186))
    observations(20) = (79.06, Array[Double](134, 62.0, 122))
    observations(21) = (95.50, Array[Double](128, 68.0, 132))
    observations(22) = (83.18, Array[Double](102, 63.0, 114))
    observations(23) = (93.55, Array[Double](131, 72.0, 171))
    observations(24) = (79.86, Array[Double](84, 68.0, 140))
    observations(25) = (106.25, Array[Double](110, 77.0, 187))
    observations(26) = (79.35, Array[Double](72, 63.0, 106))
    observations(27) = (86.67, Array[Double](124, 66.5, 159))
    observations(28) = (85.78, Array[Double](132, 62.5, 127))
    observations(29) = (94.96, Array[Double](137, 67.0, 191))
    observations(30) = (99.79, Array[Double](110, 75.5, 192))
    observations(31) = (88.00, Array[Double](86, 69.0, 181))
    observations(32) = (83.43, Array[Double](81, 66.5, 143))
    observations(33) = (94.81, Array[Double](128, 66.5, 153))
    observations(34) = (94.94, Array[Double](124, 70.5, 144))
    observations(35) = (89.40, Array[Double](94, 64.5, 139))
    observations(36) = (93.00, Array[Double](74, 74.0, 148))
    observations(37) = (93.59, Array[Double](89, 75.5, 179))
    val phenotype = "MyPhenotype"
    val variant = new Variant

    // use additiveLinearAssociation to regress on PIQ data
    val regressionResult = AdditiveLinearAssociation.regressSite(observations, variant, phenotype)

    // check that the rsquared value is correct (correct is 0.2949)
    assert(regressionResult.statistics("rSquared").asInstanceOf[Double] <= 0.2954)
    assert(regressionResult.statistics("rSquared").asInstanceOf[Double] >= 0.2944)

    println(regressionResult.statistics("weights").asInstanceOf[Array[Double]].toList)

    // check that the p-value for Brain is correct (expectedPVal ~= 0.000855632)
    val expectedLogPVal = -3.06771
    assert(regressionResult.logPValue <= expectedLogPVal + 0.005)
    assert(regressionResult.logPValue >= expectedLogPVal - 0.005)
  }
}<|MERGE_RESOLUTION|>--- conflicted
+++ resolved
@@ -36,13 +36,8 @@
     val phenotype = "MyPhenotype"
     val variant = new Variant
 
-<<<<<<< HEAD
-    //use additiveLinearRegression to regress on Anscombe1
-    var regressionResult = AdditiveLinearAssociation.regressSite(observations, variant, phenotype)
-=======
-    //use additiveLinearRegression to regress on Ascombe1
-    val regressionResult = AdditiveLinearAssociation.regressSite(observations, variant, phenotype)
->>>>>>> 581f1a74
+    //use additiveLinearRegression to regress on Ascombe1
+    val regressionResult = AdditiveLinearAssociation.regressSite(observations, variant, phenotype)
 
     //Assert that the rsquared is in the right threshold. 
     assert(regressionResult.statistics("rSquared") == 1.0, "rSquared = " + regressionResult.statistics("rSquared"))
@@ -88,13 +83,8 @@
     val phenotype = "MyPhenotype"
     val variant = new Variant
 
-<<<<<<< HEAD
-    //use additiveLinearRegression to regress on Anscombe1
-    var regressionResult = AdditiveLinearAssociation.regressSite(observations, variant, phenotype)
-=======
-    //use additiveLinearRegression to regress on Ascombe1
-    val regressionResult = AdditiveLinearAssociation.regressSite(observations, variant, phenotype)
->>>>>>> 581f1a74
+    //use additiveLinearRegression to regress on Ascombe1
+    val regressionResult = AdditiveLinearAssociation.regressSite(observations, variant, phenotype)
 
     //Assert that the rsquared is in the right threshold. 
     assert(regressionResult.statistics("rSquared").asInstanceOf[Double] <= 0.6670)
@@ -124,13 +114,8 @@
     val phenotype = "MyPhenotype"
     val variant = new Variant
 
-<<<<<<< HEAD
-    //use additiveLinearRegression to regress on Anscombe1
-    var regressionResult = AdditiveLinearAssociation.regressSite(observations, variant, phenotype)
-=======
-    //use additiveLinearRegression to regress on Ascombe1
-    val regressionResult = AdditiveLinearAssociation.regressSite(observations, variant, phenotype)
->>>>>>> 581f1a74
+    //use additiveLinearRegression to regress on Ascombe1
+    val regressionResult = AdditiveLinearAssociation.regressSite(observations, variant, phenotype)
 
     //Assert that the rsquared is in the right threshold. 
     assert(regressionResult.statistics("rSquared").asInstanceOf[Double] <= 0.6670)
@@ -160,13 +145,8 @@
     val phenotype = "MyPhenotype"
     val variant = new Variant
 
-<<<<<<< HEAD
-    //use additiveLinearRegression to regress on Anscombe1
-    var regressionResult = AdditiveLinearAssociation.regressSite(observations, variant, phenotype)
-=======
-    //use additiveLinearRegression to regress on Ascombe1
-    val regressionResult = AdditiveLinearAssociation.regressSite(observations, variant, phenotype)
->>>>>>> 581f1a74
+    //use additiveLinearRegression to regress on Ascombe1
+    val regressionResult = AdditiveLinearAssociation.regressSite(observations, variant, phenotype)
 
     //Assert that the rsquared is in the right threshold. 
     assert(regressionResult.statistics("rSquared").asInstanceOf[Double] <= 0.6670)
@@ -197,13 +177,8 @@
     val phenotype = "MyPhenotype"
     val variant = new Variant
 
-<<<<<<< HEAD
-    //use additiveLinearRegression to regress on Anscombe1
-    var regressionResult = AdditiveLinearAssociation.regressSite(observations, variant, phenotype)
-=======
-    //use additiveLinearRegression to regress on Ascombe1
-    val regressionResult = AdditiveLinearAssociation.regressSite(observations, variant, phenotype)
->>>>>>> 581f1a74
+    //use additiveLinearRegression to regress on Ascombe1
+    val regressionResult = AdditiveLinearAssociation.regressSite(observations, variant, phenotype)
 
     //Assert that the rsquared is in the right threshold.
     assert(regressionResult.statistics("rSquared").asInstanceOf[Double] <= 0.6670)
