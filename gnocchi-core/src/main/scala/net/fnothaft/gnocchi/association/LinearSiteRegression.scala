--- conflicted
+++ resolved
@@ -85,7 +85,6 @@
     val logPValue = log10(pvalue)
 
     // pack up the information into an Association object
-<<<<<<< HEAD
     val variant = new Variant()
     val contig = new Contig()
     contig.setContigName(locus.referenceName)
@@ -96,16 +95,6 @@
     val statistics = Map("rSquared" -> rSquared,
       "weights" -> beta,
       "intercept" -> beta(0))
-=======
-    //    val variant = new Variant()
-    //    val contig = new Contig()
-    //    contig.setContigName(locus.referenceName)
-    //    variant.setContig(contig)
-    //    variant.setStart(locus.start)
-    //    variant.setEnd(locus.end)
-    //    variant.setAlternateAllele(altAllele)
-    val statistics = Map("rSquared" -> rSquared)
->>>>>>> 8c9838b7
     val associationObject = new Association(variant, phenotype, logPValue, statistics)
 
     return associationObject
